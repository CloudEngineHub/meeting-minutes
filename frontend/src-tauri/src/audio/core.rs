use super::audio_processing::audio_to_mono; 
use anyhow::{anyhow, Result};
use cpal::traits::{DeviceTrait, HostTrait, StreamTrait};
use cpal::StreamError;
use lazy_static::lazy_static;
use log::{ error, info, warn, debug};
use serde::{Deserialize, Serialize};
use std::sync::atomic::{AtomicBool, AtomicU64, Ordering};
use std::sync::mpsc;
use std::sync::Arc;
use std::time::Duration;
use std::{fmt, thread};
use tokio::sync::{broadcast, oneshot};
lazy_static! {
    pub static ref LAST_AUDIO_CAPTURE: AtomicU64 = AtomicU64::new(
        std::time::SystemTime::now()
            .duration_since(std::time::UNIX_EPOCH)
            .unwrap_or_default()
            .as_secs()
    );
}

#[derive(Clone, Debug, PartialEq)]
pub enum AudioTranscriptionEngine {
    Deepgram,
    WhisperTiny,
    WhisperDistilLargeV3,
    WhisperLargeV3Turbo,
    WhisperLargeV3,
}

impl fmt::Display for AudioTranscriptionEngine {
    fn fmt(&self, f: &mut fmt::Formatter<'_>) -> fmt::Result {
        match self {
            AudioTranscriptionEngine::Deepgram => write!(f, "Deepgram"),
            AudioTranscriptionEngine::WhisperTiny => write!(f, "WhisperTiny"),
            AudioTranscriptionEngine::WhisperDistilLargeV3 => write!(f, "WhisperLarge"),
            AudioTranscriptionEngine::WhisperLargeV3Turbo => write!(f, "WhisperLargeV3Turbo"),
            AudioTranscriptionEngine::WhisperLargeV3 => write!(f, "WhisperLargeV3"),
        }
    }
}

impl Default for AudioTranscriptionEngine {
    fn default() -> Self {
        AudioTranscriptionEngine::WhisperLargeV3Turbo
    }
}

#[derive(Clone, Debug)]
pub struct DeviceControl {
    pub is_running: bool,
    pub is_paused: bool,
}

#[derive(Clone, Eq, PartialEq, Hash, Serialize, Debug, Deserialize)]
pub enum DeviceType {
    Input,
    Output,
}

#[derive(Clone, Eq, PartialEq, Hash, Serialize, Debug)]
pub struct AudioDevice {
    pub name: String,
    pub device_type: DeviceType,
}

impl AudioDevice {
    pub fn new(name: String, device_type: DeviceType) -> Self {
        AudioDevice { name, device_type }
    }

    pub fn from_name(name: &str) -> Result<Self> {
        if name.trim().is_empty() {
            return Err(anyhow!("Device name cannot be empty"));
        }

        let (name, device_type) = if name.to_lowercase().ends_with("(input)") {
            (
                name.trim_end_matches("(input)").trim().to_string(),
                DeviceType::Input,
            )
        } else if name.to_lowercase().ends_with("(output)") {
            (
                name.trim_end_matches("(output)").trim().to_string(),
                DeviceType::Output,
            )
        } else {
            return Err(anyhow!(
                "Device type (input/output) not specified in the name"
            ));
        };

        Ok(AudioDevice::new(name, device_type))
    }
}

impl fmt::Display for AudioDevice {
    fn fmt(&self, f: &mut fmt::Formatter) -> fmt::Result {
        write!(
            f,
            "{} ({})",
            self.name,
            match self.device_type {
                DeviceType::Input => "input",
                DeviceType::Output => "output",
            }
        )
    }
}

pub fn parse_audio_device(name: &str) -> Result<AudioDevice> {
    AudioDevice::from_name(name)
}

// Platform-specific audio device configurations
#[cfg(target_os = "windows")]
fn configure_windows_audio(host: &cpal::Host) -> Result<Vec<AudioDevice>> {
    let mut devices = Vec::new();
    
    // Get WASAPI devices
    if let Ok(wasapi_host) = cpal::host_from_id(cpal::HostId::Wasapi) {
        info!("Using WASAPI host for Windows audio device enumeration");
        
        // Add output devices (including loopback)
        if let Ok(output_devices) = wasapi_host.output_devices() {
            for device in output_devices {
                if let Ok(name) = device.name() {
                    // For Windows, we need to mark output devices specifically for loopback
                    info!("Found Windows output device: {}", name);
                    devices.push(AudioDevice::new(name.clone(), DeviceType::Output));
                }
            }
        } else {
            warn!("Failed to enumerate WASAPI output devices");
        }

        // Add input devices from WASAPI
        if let Ok(input_devices) = wasapi_host.input_devices() {
            for device in input_devices {
                if let Ok(name) = device.name() {
                    info!("Found Windows input device: {}", name);
                    devices.push(AudioDevice::new(name.clone(), DeviceType::Input));
                }
            }
        } else {
            warn!("Failed to enumerate WASAPI input devices");
        }
    } else {
        warn!("Failed to create WASAPI host, falling back to default host");
    }
    
    // If WASAPI failed or returned no devices, try default host as fallback
    if devices.is_empty() {
        debug!("WASAPI device enumeration failed or returned no devices, falling back to default host");
        // Add regular input devices
        if let Ok(input_devices) = host.input_devices() {
            for device in input_devices {
                if let Ok(name) = device.name() {
                    info!("Found fallback input device: {}", name);
                    devices.push(AudioDevice::new(name.clone(), DeviceType::Input));
                }
            }
        } else {
            warn!("Failed to enumerate input devices from default host");
        }

        // Add output devices
        if let Ok(output_devices) = host.output_devices() {
            for device in output_devices {
                if let Ok(name) = device.name() {
                    info!("Found fallback output device: {}", name);
                    devices.push(AudioDevice::new(name.clone(), DeviceType::Output));
                }
            }
        } else {
            warn!("Failed to enumerate output devices from default host");
        }
    }
    
    // If we still have no devices, add default devices
    if devices.is_empty() {
        warn!("No audio devices found, adding default devices only");
        
        // Try to add default input device
        if let Some(device) = host.default_input_device() {
            if let Ok(name) = device.name() {
                info!("Adding default input device: {}", name);
                devices.push(AudioDevice::new(name, DeviceType::Input));
            }
        }
        
        // Try to add default output device
        if let Some(device) = host.default_output_device() {
            if let Ok(name) = device.name() {
                info!("Adding default output device: {}", name);
                devices.push(AudioDevice::new(name, DeviceType::Output));
            }
        }
    }
    
    info!("Found {} Windows audio devices", devices.len());
    Ok(devices)
}

#[cfg(target_os = "linux")]
fn configure_linux_audio(host: &cpal::Host) -> Result<Vec<AudioDevice>> {
    let mut devices = Vec::new();
    
    // Add input devices
    for device in host.input_devices()? {
        if let Ok(name) = device.name() {
            devices.push(AudioDevice::new(name, DeviceType::Input));
        }
    }
    
    // Add PulseAudio monitor sources for system audio
    if let Ok(pulse_host) = cpal::host_from_id(cpal::HostId::Pulse) {
        for device in pulse_host.input_devices()? {
            if let Ok(name) = device.name() {
                // Check if it's a monitor source
                if name.contains("monitor") {
                    devices.push(AudioDevice::new(
                        format!("{} (System Audio)", name),
                        DeviceType::Output
                    ));
                }
            }
        }
    }
    
    Ok(devices)
}

pub async fn list_audio_devices() -> Result<Vec<AudioDevice>> {
    let host = cpal::default_host();
    let mut devices = Vec::new();

    // Platform-specific device enumeration
    #[cfg(target_os = "windows")]
    {
        devices = configure_windows_audio(&host)?;
    }

    #[cfg(target_os = "linux")]
    {
        devices = configure_linux_audio(&host)?;
    }

    #[cfg(target_os = "macos")]
    {
        // Existing macOS implementation
        for device in host.input_devices()? {
            if let Ok(name) = device.name() {
                devices.push(AudioDevice::new(name, DeviceType::Input));
            }
        }

        // Filter function to exclude macOS speakers and AirPods for output devices
        fn should_include_output_device(name: &str) -> bool {
            !name.to_lowercase().contains("speakers") && !name.to_lowercase().contains("airpods")
        }

        if let Ok(host) = cpal::host_from_id(cpal::HostId::ScreenCaptureKit) {
            for device in host.input_devices()? {
                if let Ok(name) = device.name() {
                    if should_include_output_device(&name) {
                        devices.push(AudioDevice::new(name, DeviceType::Output));
                    }
                }
            }
        }

        for device in host.output_devices()? {
            if let Ok(name) = device.name() {
                if should_include_output_device(&name) {
                    devices.push(AudioDevice::new(name, DeviceType::Output));
                }
            }
        }
    }

    // Add any additional devices from the default host
    if let Ok(other_devices) = host.devices() {
        for device in other_devices {
            if let Ok(name) = device.name() {
                if !devices.iter().any(|d| d.name == name) {
                    devices.push(AudioDevice::new(name, DeviceType::Output));
                }
            }
        }
    }

    Ok(devices)
}

pub fn default_input_device() -> Result<AudioDevice> {
    let host = cpal::default_host();
    let device = host
        .default_input_device()
        .ok_or_else(|| anyhow!("No default input device found"))?;
    Ok(AudioDevice::new(device.name()?, DeviceType::Input))
}

pub fn default_output_device() -> Result<AudioDevice> {
    #[cfg(target_os = "macos")]
    {
        // ! see https://github.com/RustAudio/cpal/pull/894
        if let Ok(host) = cpal::host_from_id(cpal::HostId::ScreenCaptureKit) {
            if let Some(device) = host.default_input_device() {
                if let Ok(name) = device.name() {
                    return Ok(AudioDevice::new(name, DeviceType::Output));
                }
            }
        }
        let host = cpal::default_host();
        let device = host
            .default_output_device()
            .ok_or_else(|| anyhow!("No default output device found"))?;
        return Ok(AudioDevice::new(device.name()?, DeviceType::Output));
    }

    #[cfg(target_os = "windows")]
    {
        // Try WASAPI host first for Windows
        if let Ok(wasapi_host) = cpal::host_from_id(cpal::HostId::Wasapi) {
            if let Some(device) = wasapi_host.default_output_device() {
                if let Ok(name) = device.name() {
                    return Ok(AudioDevice::new(name, DeviceType::Output));
                }
            }
        }
        // Fallback to default host if WASAPI fails
        let host = cpal::default_host();
        let device = host
            .default_output_device()
            .ok_or_else(|| anyhow!("No default output device found"))?;
        return Ok(AudioDevice::new(device.name()?, DeviceType::Output));
    }

    #[cfg(not(any(target_os = "macos", target_os = "windows")))]
    {
        let host = cpal::default_host();
        let device = host
            .default_output_device()
            .ok_or_else(|| anyhow!("No default output device found"))?;
        return Ok(AudioDevice::new(device.name()?, DeviceType::Output));
    }
}

pub fn trigger_audio_permission() -> Result<()> {
    let host = cpal::default_host();
    let device = host
        .default_input_device()
        .ok_or_else(|| anyhow!("No default input device found"))?;

    let config = device.default_input_config()?;

    // Build and start an input stream to trigger the permission request
    let stream = device.build_input_stream(
        &config.into(),
        |_data: &[f32], _: &cpal::InputCallbackInfo| {
            // Do nothing, we just want to trigger the permission request
        },
        |err| error!("Error in audio stream: {}", err),
        None,
    )?;

    // Start the stream to actually trigger the permission dialog
    stream.play()?;

    // Sleep briefly to allow the permission dialog to appear
    std::thread::sleep(std::time::Duration::from_millis(100));

    // Stop the stream
    drop(stream);

    Ok(())
}

#[derive(Clone)]
pub struct AudioStream {
    pub device: Arc<AudioDevice>,
    pub device_config: cpal::SupportedStreamConfig,
    transmitter: Arc<tokio::sync::broadcast::Sender<Vec<f32>>>,
    stream_control: mpsc::Sender<StreamControl>,
    stream_thread: Option<Arc<tokio::sync::Mutex<Option<thread::JoinHandle<()>>>>>,
    is_disconnected: Arc<AtomicBool>,
}

enum StreamControl {
    Stop(oneshot::Sender<()>),
}

impl AudioStream {
    pub async fn from_device(
        device: Arc<AudioDevice>,
        is_running: Arc<AtomicBool>,
    ) -> Result<Self> {
        info!("Initializing audio stream for device: {}", device.to_string());
        let (tx, _) = broadcast::channel::<Vec<f32>>(1000);
        let tx_clone = tx.clone();
<<<<<<< HEAD
        
        // Get device and config with improved error handling
        let (cpal_audio_device, config) = match get_device_and_config(&device).await {
            Ok((device, config)) => {
                info!("Successfully got device and config for: {}", device.name()?);
                (device, config)
            },
            Err(e) => {
                error!("Failed to get device and config: {}", e);
                return Err(anyhow!("Failed to initialize audio device: {}", e));
            }
        };
        
        // Verify we can actually get input config for input devices
        if device.device_type == DeviceType::Input {
            match cpal_audio_device.default_input_config() {
                Ok(conf) => info!("Default input config: {:?}", conf),
                Err(e) => {
                    error!("Failed to get default input config: {}", e);
                    
                    // On Windows, we might still be able to use the device with our custom config
                    #[cfg(not(target_os = "windows"))]
                    return Err(anyhow!("Failed to get default input config: {}", e));
                    
                    #[cfg(target_os = "windows")]
                    {
                        warn!("Continuing with custom config despite default config error on Windows");
                        // Try to verify we can at least get supported configs
                        match cpal_audio_device.supported_input_configs() {
                            Ok(configs) => {
                                let count = configs.count();
                                if count == 0 {
                                    error!("No supported input configurations available for this device");
                                    return Err(anyhow!("No supported input configurations available for device: {}", device.name));
                                }
                                info!("Device has {} supported input configurations", count);
                            },
                            Err(e) => {
                                error!("Failed to get supported input configs: {}", e);
                                // Still continue as our custom config might work
                            }
                        }
                    }
                }
=======
        let (cpal_audio_device, config) = get_device_and_config(&device).await?;
        
        // Verify we can actually get input config
        match cpal_audio_device.default_input_config() {
            Ok(conf) => info!("Default input config: {:?}", conf),
            Err(e) => {
                error!("Failed to get default input config: {}", e);
                return Err(anyhow!("Failed to get default input config: {}", e));
>>>>>>> f65996f9
            }
        }
        
        let channels = config.channels();
        info!("Audio config - Sample rate: {}, Channels: {}, Format: {:?}", 
            config.sample_rate().0, channels, config.sample_format());

        let is_running_weak_2 = Arc::downgrade(&is_running);
        let is_disconnected = Arc::new(AtomicBool::new(false));
        let device_clone = device.clone();
        let config_clone = config.clone();
        let (stream_control_tx, stream_control_rx) = mpsc::channel();

        let is_disconnected_clone = is_disconnected.clone();
        let stream_control_tx_clone = stream_control_tx.clone();
        let stream_thread = Arc::new(tokio::sync::Mutex::new(Some(thread::spawn(move || {
            let device = device_clone;
            let device_name = device.to_string();
            let device_name_clone = device_name.clone();  // Clone for the closure
            let config = config_clone;
            info!("Starting audio stream thread for device: {}", device_name);
            let error_callback = move |err: StreamError| {
                if err
                    .to_string()
                    .contains("The requested device is no longer available")
                {
                    warn!(
                        "audio device {} disconnected. stopping recording.",
                        device_name_clone
                    );
                    stream_control_tx_clone
                        .send(StreamControl::Stop(oneshot::channel().0))
                        .unwrap();

                    is_disconnected_clone.store(true, Ordering::Relaxed);
                } else if err.to_string().to_lowercase().contains("permission denied") || 
                         err.to_string().to_lowercase().contains("access denied") {
                    error!("Permission denied for audio device {}. Please check microphone permissions.", device_name_clone);
                    if let Some(arc) = is_running_weak_2.upgrade() {
                        arc.store(false, Ordering::Relaxed);
                    }
                } else {
                    error!("an error occurred on the audio stream: {}", err);
                    if err.to_string().contains("device is no longer valid") {
                        warn!("audio device disconnected. stopping recording.");
                        if let Some(arc) = is_running_weak_2.upgrade() {
                            arc.store(false, Ordering::Relaxed);
                        }
                    }
                }
            };

            let stream = match config.sample_format() {
                cpal::SampleFormat::F32 => {
                    match cpal_audio_device.build_input_stream(
                        &config.into(),
                        move |data: &[f32], _: &_| {
                            let mono = audio_to_mono(data, channels);
                            debug!("Received audio chunk: {} samples", mono.len());
                            if let Err(e) = tx.send(mono) {
                                error!("Failed to send audio data: {}", e);
                            }
                        },
                        error_callback.clone(),
                        None,
                    ) {
                        Ok(stream) => stream,
                        Err(e) => {
                            error!("Failed to build input stream: {}", e);
                            return;
                        }
                    }
                }
                cpal::SampleFormat::I16 => {
                    match cpal_audio_device.build_input_stream(
                        &config.into(),
                        move |data: &[i16], _: &_| {
                            let mono = audio_to_mono(bytemuck::cast_slice(data), channels);
                            debug!("Received audio chunk: {} samples", mono.len());
                            if let Err(e) = tx.send(mono) {
                                error!("Failed to send audio data: {}", e);
                            }
                        },
                        error_callback.clone(),
                        None,
                    ) {
                        Ok(stream) => stream,
                        Err(e) => {
                            error!("Failed to build input stream: {}", e);
                            return;
                        }
                    }
                }
                cpal::SampleFormat::I32 => {
                    match cpal_audio_device.build_input_stream(
                        &config.into(),
                        move |data: &[i32], _: &_| {
                            let mono = audio_to_mono(bytemuck::cast_slice(data), channels);
                            debug!("Received audio chunk: {} samples", mono.len());
                            if let Err(e) = tx.send(mono) {
                                error!("Failed to send audio data: {}", e);
                            }
                        },
                        error_callback.clone(),
                        None,
                    ) {
                        Ok(stream) => stream,
                        Err(e) => {
                            error!("Failed to build input stream: {}", e);
                            return;
                        }
                    }
                }
                cpal::SampleFormat::I8 => {
                    match cpal_audio_device.build_input_stream(
                        &config.into(),
                        move |data: &[i8], _: &_| {
                            let mono = audio_to_mono(bytemuck::cast_slice(data), channels);
                            debug!("Received audio chunk: {} samples", mono.len());
                            if let Err(e) = tx.send(mono) {
                                error!("Failed to send audio data: {}", e);
                            }
                        },
                        error_callback.clone(),
                        None,
                    ) {
                        Ok(stream) => stream,
                        Err(e) => {
                            error!("Failed to build input stream: {}", e);
                            return;
                        }
                    }
                }
                _ => {
                    error!("unsupported sample format: {}", config.sample_format());
                    return;
                }
            };

            if let Err(e) = stream.play() {
                error!("failed to play stream for {}: {}", device.to_string(), e);
                let err_str = e.to_string().to_lowercase();
                if err_str.contains("permission") {
<<<<<<< HEAD
                    error!("Permission error detected. Please check microphone permissions");
=======
                    error!("Permission error detected. Please check microphone permissions in System Preferences");
>>>>>>> f65996f9
                } else if err_str.contains("busy") {
                    error!("Device is busy. Another application might be using it");
                }
                return;
            }
            info!("Audio stream started successfully for device: {}", device_name);
            if let Ok(StreamControl::Stop(response)) = stream_control_rx.recv() {
                info!("stopping audio stream...");
                // First stop the stream
                if let Err(e) = stream.pause() {
                    error!("failed to pause stream: {}", e);
                }
                // Close the stream to release OS resources
                drop(stream);
                // Signal completion
                response.send(()).ok();
                info!("audio stream stopped and cleaned up");
            }
        }))));

        Ok(AudioStream {
            device,
            device_config: config,
            transmitter: Arc::new(tx_clone),
            stream_control: stream_control_tx,
            stream_thread: Some(stream_thread),
            is_disconnected,
        })
    }

    pub async fn subscribe(&self) -> broadcast::Receiver<Vec<f32>> {
        self.transmitter.subscribe()
    }

    pub async fn stop(&self) -> Result<()> {
        // Mark as disconnected first
        self.is_disconnected.store(true, Ordering::Release);
        
        // Send stop signal and wait for confirmation
        let (tx, _rx) = oneshot::channel();
        self.stream_control.send(StreamControl::Stop(tx))?;

        // Wait for thread to finish
        if let Some(thread_arc) = &self.stream_thread {
            let thread_arc = thread_arc.clone();
            let thread_handle = tokio::task::spawn_blocking(move || {
                let mut thread_guard = thread_arc.blocking_lock();
                if let Some(join_handle) = thread_guard.take() {
                    join_handle
                        .join()
                        .map_err(|_| anyhow!("failed to join stream thread"))
                } else {
                    Ok(())
                }
            });

            thread_handle.await??;
        }

        Ok(())
    }
}

#[cfg(target_os = "windows")]
fn get_windows_device(audio_device: &AudioDevice) -> Result<(cpal::Device, cpal::SupportedStreamConfig)> {
    let wasapi_host = cpal::host_from_id(cpal::HostId::Wasapi)
        .map_err(|e| anyhow!("Failed to create WASAPI host: {}", e))?;

    // Extract the base device name without the (input) or (output) suffix
    let base_name = if audio_device.name.ends_with(" (input)") {
        audio_device.name.trim_end_matches(" (input)")
    } else if audio_device.name.ends_with(" (output)") {
        audio_device.name.trim_end_matches(" (output)")
    } else {
        &audio_device.name
    };
    
    info!("Looking for Windows device with base name: {}", base_name);

    match audio_device.device_type {
        DeviceType::Input => {
            for device in wasapi_host.input_devices()? {
                if let Ok(name) = device.name() {
                    info!("Checking input device: {}", name);
                    // Check if the device name contains our base name
                    if name == base_name || name.contains(base_name) {
                        info!("Found matching input device: {}", name);
                        
                        // Try to get default input config with better error logging
                        match device.default_input_config() {
                            Ok(default_config) => {
                                info!("Using default input config: {:?}", default_config);
                                return Ok((device, default_config));
                            },
                            Err(e) => {
                                warn!("Failed to get default input config: {}. Trying supported configs...", e);
                                
                                // Try to find a supported configuration
                                if let Ok(supported_configs) = device.supported_input_configs() {
                                    let mut configs: Vec<_> = supported_configs.collect();
                                    if configs.is_empty() {
                                        warn!("No supported input configurations found for device: {}", name);
                                    } else {
                                        info!("Found {} supported input configurations", configs.len());
                                        
                                        // First try to find F32 format with 2 channels (stereo)
                                        for config in &configs {
                                            if config.sample_format() == cpal::SampleFormat::F32 && config.channels() == 2 {
                                                let config = config.with_max_sample_rate();
                                                info!("Using stereo F32 input config: {:?}", config);
                                                return Ok((device, config));
                                            }
                                        }
                                        
                                        // Then try any F32 format
                                        for config in &configs {
                                            if config.sample_format() == cpal::SampleFormat::F32 {
                                                let config = config.with_max_sample_rate();
                                                info!("Using F32 input config: {:?}", config);
                                                return Ok((device, config));
                                            }
                                        }
                                        
                                        // Finally, use the first available config
                                        let config = configs[0].with_max_sample_rate();
                                        info!("Using fallback input config: {:?}", config);
                                        return Ok((device, config));
                                    }
                                } else {
                                    warn!("Could not enumerate supported configurations for device: {}", name);
                                }
                                
                                return Err(anyhow!("No compatible input configuration found for device: {}", name));
                            }
                        }
                    }
                }
            }
            
            // If we didn't find a matching device, try the default input device as fallback
            info!("No matching input device found, trying default input device");
            if let Some(default_device) = wasapi_host.default_input_device() {
                if let Ok(name) = default_device.name() {
                    info!("Using default input device: {}", name);
                    if let Ok(config) = default_device.default_input_config() {
                        return Ok((default_device, config));
                    } else if let Ok(supported_configs) = default_device.supported_input_configs() {
                        if let Some(config) = supported_configs.into_iter().next() {
                            return Ok((default_device, config.with_max_sample_rate()));
                        }
                    }
                }
            }
        }
        DeviceType::Output => {
            for device in wasapi_host.output_devices()? {
                if let Ok(name) = device.name() {
                    info!("Checking output device: {}", name);
                    // Check if the device name contains our base name
                    if name == base_name || name.contains(base_name) {
                        info!("Found matching output device: {}", name);
                        
                        // For output devices, we want to use them in loopback mode
                        if let Ok(supported_configs) = device.supported_output_configs() {
                            let mut configs: Vec<_> = supported_configs.collect();
                            if configs.is_empty() {
                                warn!("No supported output configurations found for device: {}", name);
                            } else {
                                info!("Found {} supported output configurations", configs.len());
                                
                                // Try to find a config that supports f32 format with 2 channels (stereo)
                                for config in &configs {
                                    if config.sample_format() == cpal::SampleFormat::F32 && config.channels() == 2 {
                                        let config = config.with_max_sample_rate();
                                        info!("Using stereo F32 output config: {:?}", config);
                                        return Ok((device, config));
                                    }
                                }
                                
                                // Then try any F32 format
                                for config in &configs {
                                    if config.sample_format() == cpal::SampleFormat::F32 {
                                        let config = config.with_max_sample_rate();
                                        info!("Using F32 output config: {:?}", config);
                                        return Ok((device, config));
                                    }
                                }
                                
                                // Finally, use the first available config
                                let config = configs[0].with_max_sample_rate();
                                info!("Using fallback output config: {:?}", config);
                                return Ok((device, config));
                            }
                        } else {
                            warn!("Could not enumerate supported configurations for device: {}", name);
                        }
                        
                        // If we couldn't get supported configs, try default
                        if let Ok(default_config) = device.default_output_config() {
                            info!("Using default output config: {:?}", default_config);
                            return Ok((device, default_config));
                        }
                    }
                }
            }
            
            // If we didn't find a matching device, try the default output device as fallback
            info!("No matching output device found, trying default output device");
            if let Some(default_device) = wasapi_host.default_output_device() {
                if let Ok(name) = default_device.name() {
                    info!("Using default output device: {}", name);
                    if let Ok(config) = default_device.default_output_config() {
                        return Ok((default_device, config));
                    } else if let Ok(supported_configs) = default_device.supported_output_configs() {
                        if let Some(config) = supported_configs.into_iter().next() {
                            return Ok((default_device, config.with_max_sample_rate()));
                        }
                    }
                }
            }
        }
    }

    Err(anyhow!("Device not found or no compatible configuration available: {}", audio_device.name))
}

pub async fn get_device_and_config(
    audio_device: &AudioDevice,
) -> Result<(cpal::Device, cpal::SupportedStreamConfig)> {
    #[cfg(target_os = "windows")]
    {
        return get_windows_device(audio_device);
    }

    #[cfg(not(target_os = "windows"))]
    {
        let host = cpal::default_host();
        
        match audio_device.device_type {
            DeviceType::Input => {
                for device in host.input_devices()? {
                    if let Ok(name) = device.name() {
                        if name == audio_device.name {
                            let default_config = device
                                .default_input_config()
                                .map_err(|e| anyhow!("Failed to get default input config: {}", e))?;
                            return Ok((device, default_config));
                        }
                    }
                }
            }
            DeviceType::Output => {
                #[cfg(target_os = "macos")]
                {
                    if let Ok(host) = cpal::host_from_id(cpal::HostId::ScreenCaptureKit) {
                        for device in host.input_devices()? {
                            if let Ok(name) = device.name() {
                                if name == audio_device.name {
                                    let default_config = device
                                        .default_input_config()
                                        .map_err(|e| anyhow!("Failed to get default input config: {}", e))?;
                                    return Ok((device, default_config));
                                }
                            }
                        }
                    }
                }

                #[cfg(target_os = "linux")]
                {
                    // For Linux, we use PulseAudio monitor sources for system audio
                    if let Ok(pulse_host) = cpal::host_from_id(cpal::HostId::Pulse) {
                        for device in pulse_host.input_devices()? {
                            if let Ok(name) = device.name() {
                                if name == audio_device.name {
                                    let default_config = device
                                        .default_input_config()
                                        .map_err(|e| anyhow!("Failed to get default input config: {}", e))?;
                                    return Ok((device, default_config));
                                }
                            }
                        }
                    }
                }
            }
        }
        
        Err(anyhow!("Device not found: {}", audio_device.name))
    }
}<|MERGE_RESOLUTION|>--- conflicted
+++ resolved
@@ -400,7 +400,6 @@
         info!("Initializing audio stream for device: {}", device.to_string());
         let (tx, _) = broadcast::channel::<Vec<f32>>(1000);
         let tx_clone = tx.clone();
-<<<<<<< HEAD
         
         // Get device and config with improved error handling
         let (cpal_audio_device, config) = match get_device_and_config(&device).await {
@@ -445,16 +444,7 @@
                         }
                     }
                 }
-=======
-        let (cpal_audio_device, config) = get_device_and_config(&device).await?;
-        
-        // Verify we can actually get input config
-        match cpal_audio_device.default_input_config() {
-            Ok(conf) => info!("Default input config: {:?}", conf),
-            Err(e) => {
-                error!("Failed to get default input config: {}", e);
-                return Err(anyhow!("Failed to get default input config: {}", e));
->>>>>>> f65996f9
+
             }
         }
         
@@ -598,11 +588,8 @@
                 error!("failed to play stream for {}: {}", device.to_string(), e);
                 let err_str = e.to_string().to_lowercase();
                 if err_str.contains("permission") {
-<<<<<<< HEAD
                     error!("Permission error detected. Please check microphone permissions");
-=======
-                    error!("Permission error detected. Please check microphone permissions in System Preferences");
->>>>>>> f65996f9
+
                 } else if err_str.contains("busy") {
                     error!("Device is busy. Another application might be using it");
                 }
